--- conflicted
+++ resolved
@@ -91,7 +91,6 @@
   year={2013}
 }
 
-<<<<<<< HEAD
 @article{goodwin2009cantera,
   title={Cantera: An object-oriented software toolkit for chemical kinetics, thermodynamics, and transport processes},
   author={Goodwin, D and Malaya, N and Moffat, H and Speth, R},
@@ -174,15 +173,6 @@
 year = {1975},
 journal = {Int. J. Heat Mass Transfer}
 }
-
-
-%APA
-%Musk, E. (2013, August 12). Hyperloop Alph. SpaceX.
-%Retrieved from http://www.spacex.com/sites/spacex/files/hyperloop_alpha.pdf
-
-%MLA
-%Musk, Elon. "Hyperloop Alpha." SpaceX. 12 Aug. 2013. Web.
-%<http://www.spacex.com/sites/spacex/files/hyperloop_alpha.pdf>.
 
 @misc{Rouleau,
 author = {Guy {Rouleau} and Matt {Brauer}},
@@ -228,7 +218,7 @@
   pages={9--20},
   year={2008},
   publisher={Transportation Research Board of the National Academies}
-=======
+
 @book{FoxMcDonald, 
 place={Hoboken, NJ}, 
 title={Fox and McDonald's introduction to fluid mechanics}, 
@@ -241,5 +231,4 @@
   title={Buckling of Thin-Walled Circular Cylinders},
   author={NASA},
   year={1968}
->>>>>>> 8d6458a1
 }