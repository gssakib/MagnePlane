--- conflicted
+++ resolved
@@ -221,18 +221,6 @@
     print("")
 
     print ("--- Compressor Exit Conditions ---")
-<<<<<<< HEAD
-    # print ("Compressor Mach No.:   %.6f " % (prob['cycle.comp.Fl_O:stat:MN']))
-    # print ("Compressor Area:       %.6f in^2" % (prob['cycle.comp.Fl_O:stat:area']))
-    # print ("Compressor Radius:     %.6f m" % (np.sqrt((cu(prob['cycle.comp.Fl_O:stat:area'], 'inch**2', 'm**2'))/np.pi)))
-    # print ("Compressor Ps:         %.6f psi" % (prob['cycle.comp.Fl_O:stat:P']))
-    # print ("Compressor Ts:         %.6f degR" % (prob['cycle.comp.Fl_O:stat:T']))
-    # print ("Compressor Pt:         %.6f psi" % (prob['cycle.comp.Fl_O:tot:P']))
-    # print ("Compressor Tt:         %.6f degR" % (prob['cycle.comp.Fl_O:tot:T']))
-    print ("Compressor inlet ht:         %.6f " % (prob['cycle.inlet.Fl_O:tot:h']))
-    print ("Compressor exit ht:         %.6f " % (prob['cycle.comp.Fl_O:tot:h']))
-    # print ("")
-=======
     print ("Compressor Mach No.:   %.6f " % (prob['FlowPath.comp.Fl_O:stat:MN']))
     print ("Compressor Area:       %.6f in^2" % (prob['FlowPath.comp.Fl_O:stat:area']))
     print ("Compressor Radius:     %.6f m" % (np.sqrt((cu(prob['FlowPath.comp.Fl_O:stat:area'], 'inch**2', 'm**2'))/np.pi)))
@@ -241,7 +229,6 @@
     print ("Compressor Pt:         %.6f psi" % (prob['FlowPath.comp.Fl_O:tot:P']))
     print ("Compressor Tt:         %.6f degR" % (prob['FlowPath.comp.Fl_O:tot:T']))
     print ("")
->>>>>>> 1d01da5e
 
     print("--- Nozzle Plenum Conditions ---")
     print("Nozzle Plenum Area:   %.6f m^2" %
